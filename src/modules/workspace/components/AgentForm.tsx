--- conflicted
+++ resolved
@@ -184,14 +184,7 @@
           >
             {t("agentForm.background", "Background")}
             <TooltipHelper
-<<<<<<< HEAD
-              text={t(
-                "agentForm.backgroundTooltip",
-                "This will be used to prompt the agent during task execution"
-              )}
-=======
               text={t("agentForm.backgroundTooltip", "This will be used to prompt the agent during task execution")}
->>>>>>> 256b107d
               position="bottom"
             />
           </label>
@@ -399,14 +392,10 @@
         </div>
         <p className="text-xs text-zinc-400 mt-2">
           {value.llm.model
-<<<<<<< HEAD
-            ? t("agentForm.customLLMSelected", "LLM selected for this agent")
-=======
             ? t(
                 "agentForm.customLLMSelected",
                 "LLM selected for this agent"
               )
->>>>>>> 256b107d
             : t(
                 "agentForm.usingWorkspaceLLM",
                 `Using workspace's main LLM: ${
@@ -492,10 +481,7 @@
           </>
         )}
       </div>
-<<<<<<< HEAD
-=======
       
->>>>>>> 256b107d
       <ToolSelectionPopup
         isOpen={showToolPopup}
         onClose={() => setShowToolPopup(false)}
