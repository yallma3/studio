/*
* yaLLMa3 - Framework for building AI agents that are capable of learning from their environment and interacting with it.
 
 * Copyright (C) 2025 yaLLMa3
 
 * This Source Code Form is subject to the terms of the Mozilla Public License, v. 2.0.
   If a copy of the MPL was not distributed with this file, You can obtain one at https://www.mozilla.org/MPL/2.0/.
 
 * This software is distributed on an "AS IS" basis,
   WITHOUT WARRANTY OF ANY KIND, either express or implied.
   See the Mozilla Public License for the specific language governing rights and limitations under the License.
*/

import React, { useState, useCallback, useEffect, useRef } from "react";
import {
  ArrowLeft,
  Save,
  AlertCircle,
  CheckCircle,
  Share,
  Play,
  MoreVertical,
  Download,
} from "lucide-react";
import {
  saveWorkspaceToDefaultLocation,
  workspaceFileExists,
  saveWorkspaceState,
} from "./utils/storageUtils";
import { useTranslation } from "react-i18next";

import { WorkspaceData, ConsoleEvent } from "./types/Types";

import { WorkspaceTab, TasksTab, AgentsTab, AiFlowsTab } from "./tabs";

//get access to singltone nodeRegistry
import { nodeRegistry } from "../flow/types/NodeRegistry";
import { GroqChatRunner, parseLLMResponse, executeTasksSequentially, convertToSequentialSteps, generateWorkspacePrompt } from "./utils/runtimeUtils";
import { exportWorkspaceAsJs } from "./utils/exportWorkspace";


// Toast notification component
interface ToastProps {
  message: string;
  type: "success" | "error";
  onClose: () => void;
  isClosing?: boolean;
}
// Toast notification component
const Toast: React.FC<ToastProps> = ({
  message,
  type,
  onClose,
  isClosing = false,
}) => {
  React.useEffect(() => {
    if (!isClosing) {
      // Auto-hide toast after a delay if not manually closing
      const autoHideTimer = setTimeout(() => {
        onClose();
      }, 2000); // Show for 2 seconds

      return () => clearTimeout(autoHideTimer);
    }
  }, [onClose, isClosing]);

  return (
    <div
      className={`
        fixed bottom-8 left-1/2 transform -translate-x-1/2 
        py-2 px-4 rounded-md shadow-lg flex items-center gap-2 z-50
        transition-all duration-200 ease-out
        ${isClosing ? "opacity-0 translate-y-3" : "opacity-100 translate-y-0"}
        ${
          type === "success"
            ? "bg-[#27272A] text-[#FFC72C]"
            : "bg-[#272724] text-red-400"
        }
      `}
    >
      {type === "success" ? (
        <CheckCircle size={18} className="text-green-400" />
      ) : (
        <AlertCircle size={18} className="text-red-400" />
      )}
      <span>{message}</span>
    </div>
  );
};

type WorkspaceTabSelector = "workspace" | "tasks" | "agents" | "aiflows";

interface WorkspaceCanvasProps {
  workspaceData: WorkspaceData;
  onReturnToHome: () => void;
}

const WorkspaceCanvas: React.FC<WorkspaceCanvasProps> = ({
  workspaceData: initialWorkspaceData,
  onReturnToHome,
}) => {
  const { t } = useTranslation();
  const [activeTab, setActiveTab] = useState<WorkspaceTabSelector>("workspace");
  const initEvents: ConsoleEvent[] = [];

  const [events, setEvents] = useState<ConsoleEvent[]>(initEvents);

  const addEvent = (newEvent: ConsoleEvent) => {
<<<<<<< HEAD
    setEvents((prev) => [...prev, newEvent]);
=======
    try {
      setEvents((prev) => [...prev, newEvent]);
    } catch (error) {
      console.error("Failed to add console event:", error);
    }
>>>>>>> 75beb1ee
  };

  // Maintain workspace data in state
  const [workspaceData, setWorkspaceData] =
    useState<WorkspaceData>(initialWorkspaceData);

  // Track if there are unsaved changes
  const [hasUnsavedChanges, setHasUnsavedChanges] = useState<boolean>(false);

  // Toast notification state
  const [toast, setToast] = useState<{
    visible: boolean;
    message: string;
    type: "success" | "error";
    isClosing: boolean;
  }>({
    visible: false,
    message: "",
    type: "success",
    isClosing: false,
  });

  // Dropdown menu state
  const [isDropdownOpen, setIsDropdownOpen] = useState<boolean>(false);
  const dropdownRef = useRef<HTMLDivElement>(null);

  // Check if workspace is imported (doesn't exist locally) and set unsaved flag
  useEffect(() => {
    const checkWorkspaceExists = async () => {
      try {
        const exists = await workspaceFileExists(workspaceData);
        if (!exists) {
          // Workspace doesn't exist locally, likely imported - mark as unsaved
          setHasUnsavedChanges(true);
        }
      } catch (error) {
        console.error("Error checking workspace existence:", error);
        // On error, assume it's imported and mark as unsaved
        setHasUnsavedChanges(true);
      }
    };

    checkWorkspaceExists();
  }, [workspaceData]);

  // Handle clicks outside dropdown to close it
  useEffect(() => {
    const handleClickOutside = (event: MouseEvent) => {
      if (
        dropdownRef.current &&
        !dropdownRef.current.contains(event.target as Node)
      ) {
        setIsDropdownOpen(false);
      }
    };

    document.addEventListener("mousedown", handleClickOutside);
    return () => {
      document.removeEventListener("mousedown", handleClickOutside);
    };
  }, []);

  // Show toast notification
  const showToast = (message: string, type: "success" | "error") => {
    setToast({
      visible: true,
      message,
      type,
      isClosing: false,
    });
  };

  // Hide toast notification with fade-out animation
  const hideToast = useCallback(() => {
    setToast((prev) => ({ ...prev, isClosing: true }));
    setTimeout(() => {
      setToast((prev) => ({ ...prev, visible: false }));
    }, 200); // Match with transition duration in Toast component
  }, []);

  // Handle saving workspace state - simplified to just save directly
  const handleSaveWorkspace = async () => {
    if (!workspaceData) return;

    try {
      const updatedWorkspace = {
        ...workspaceData,
        updatedAt: Date.now(),
      };

      // Update state
      setWorkspaceData(updatedWorkspace);

      // Save to storage using workspace ID
      await saveWorkspaceToDefaultLocation(updatedWorkspace);

      // Clear unsaved changes flag
      setHasUnsavedChanges(false);

      showToast(
        t("workspaces.saved", "Workspace saved successfully"),
        "success"
      );
    } catch (error) {
      console.error("Error saving workspace:", error);
      showToast(t("workspaces.saveError", "Failed to save workspace"), "error");
    }
  };

  // Handle exporting workspace to file
  const handleShareWorkspace = async () => {
    if (!workspaceData) return;

    try {
      const updatedWorkspace = {
        ...workspaceData,
        updatedAt: Date.now(),
      };

      // Update state
      setWorkspaceData(updatedWorkspace);

      // Export to file with workspace name as default filename
      await saveWorkspaceState(updatedWorkspace);

      showToast(
        t("workspaces.exported", "Workspace exported successfully"),
        "success"
      );
      setIsDropdownOpen(false); // Close dropdown after export
    } catch (error) {
      console.error("Error exporting workspace:", error);
      showToast(
        t("workspaces.exportError", "Failed to export workspace"),
        "error"
      );
    }
  };

  const handleExportWorkspace = async () => {
   console.log("Exporting workspace...");
   exportWorkspaceAsJs(workspaceData)
  };

 
  // Handle running workspace (placeholder for future implementation)
  const handleRunWorkspace = async () => {

    if (!workspaceData) return;
    // Post a new ConsoleEvent to the events in WorkspaceTab component
    addEvent({
      id: crypto.randomUUID(), // Generate a unique ID for the event
      type: "info",
      message: t("workspaces.runStarted", "Running workspace..."),
      timestamp: Date.now(),
    });



    // Main workspace LLM
    const runner = new GroqChatRunner(
      nodeRegistry,
      workspaceData.apiKey,
      (event: ConsoleEvent) => console.log(event),
    );


    const result = await runner.run("", generateWorkspacePrompt(workspaceData))
    
    if (result) {
      const parsed = parseLLMResponse(result);

      // Consosle Events for Project Plan
      if (parsed) {
        console.log("✅ Parsed result:", parsed);

        addEvent({
          id: crypto.randomUUID(),
          type: "success",
          message: `Project Plan Generated`,
          timestamp: Date.now(),
        });

      }else{
        console.log("⚠️ No parsed result");
        addEvent({
          id: crypto.randomUUID(), // Generate a unique ID for the event
          type: "error",
          message: `Error generating project plan`,
          timestamp: Date.now(),
        });
      }

      // Run steps sequentially using the reusable function
      if (parsed?.steps && parsed.steps.length > 0) {

        // Tasks are executed sequentially ( For now ) will be replaced with Tasks graph
        // Task graph of tasks that are executed in parallel or sequentially
        // will be implemented in the future
        const sequentialSteps = convertToSequentialSteps(parsed);
        
        
        const results = await executeTasksSequentially({
          nodeRegistry,
          workspaceData: workspaceData,
          steps: sequentialSteps,
          onStepStart: (step, stepNumber) => {
            addEvent({
              id: crypto.randomUUID(), // Generate a unique ID for the event
              type: "info",
              message: `🚀 Starting step ${stepNumber}: ${step.description}`,
              timestamp: Date.now(),
            });
          },
          onStepComplete: (result) => {
            addEvent({
              id: crypto.randomUUID(), // Generate a unique ID for the event
              type: "success",
              message: `✅ Step ${result.stepNumber} completed successfully`,
              timestamp: Date.now(),
            });
          },
          onError: (error, stepNumber) => {
            addEvent({
              id: crypto.randomUUID(), // Generate a unique ID for the event
              type: "error",
              message: `❌ Step ${stepNumber} failed: ${error}`,
              timestamp: Date.now(),
            });
          },
          onComplete: (results) => {
            const successfulSteps = results.filter(r => r.success).length;
            addEvent({
              id: crypto.randomUUID(), // Generate a unique ID for the event
              type: "success",
              message: `🎉 Execution completed: ${successfulSteps}/${results.length} steps successful`,
              timestamp: Date.now(),
            });
          }
        });
        
        console.log("📊 Execution Summary:", results);
      } else {
        console.log("⚠️ No steps found in parsed result");
      }
      
     
    }

  };

  // Handle updating workspace data - only update state, don't save to file
  const handleUpdateWorkspace = async (updatedData: Partial<WorkspaceData>) => {
    if (!workspaceData) return;

    try {
      const updatedWorkspace = {
        ...workspaceData,
        ...updatedData,
        updatedAt: Date.now(),
      };

      // Update state to reflect changes immediately in UI
      setWorkspaceData(updatedWorkspace);

      // Mark that there are unsaved changes
      setHasUnsavedChanges(true);
    } catch (error) {
      console.error("Error updating workspace:", error);
      showToast(
        t("workspaces.updateError", "Failed to update workspace"),
        "error"
      );
    }
  };

  // Simple callback for tabs to signal they have changes (without updating workspace data)
  const handleTabChanges = () => {
    setHasUnsavedChanges(true);
  };

 

  return (
    <div className="w-full h-screen bg-black overflow-hidden flex flex-col">
      {/* Header */}
      <div className="border-b border-zinc-800 bg-zinc-900/50 backdrop-blur-sm relative z-10">
        <div className="flex items-center justify-between px-6 py-4">
          <div className="flex items-center gap-4">
            <button
              className="text-zinc-400 hover:text-white p-2 rounded flex items-center"
              onClick={onReturnToHome}
            >
              <ArrowLeft className="h-4 w-4 mr-2" />
              Back
            </button>
            <div>
              <h1 className="text-xl font-semibold text-white">
                {workspaceData.name ||
                  t("workspaces.untitled", "Untitled Workspace")}
              </h1>
            </div>
          </div>
          <div className="flex items-center gap-4">
            {hasUnsavedChanges && (
              <div className="text-zinc-500 text-sm font-medium">
                {t("workspaces.unsavedChanges", "Unsaved changes")}
              </div>
            )}
            <div className="flex items-center gap-2">
              <button
                className="bg-green-600 hover:bg-green-500 text-white font-medium px-4 py-2 rounded flex items-center gap-2 transition-colors"
                onClick={handleRunWorkspace}
              >
                <Play className="h-4 w-4" />
              </button>
              <button
                className="bg-[#FFC72C] hover:bg-[#FFD700] text-black font-medium px-4 py-2 rounded flex items-center gap-2 transition-colors"
                onClick={handleSaveWorkspace}
              >
                <Save className="h-4 w-4" />
              </button>
              {/* Dropdown Menu */}
              <div className="relative" ref={dropdownRef}>
                <button
                  className="bg-zinc-700 hover:bg-zinc-600 text-white font-medium p-2 rounded flex items-center transition-colors"
                  onClick={() => setIsDropdownOpen(!isDropdownOpen)}
                >
                  <MoreVertical className="h-4 w-4" />
                </button>

                {isDropdownOpen && (
                  <div className="absolute right-0 mt-2 w-68 bg-zinc-800 border border-zinc-700 rounded-md shadow-lg z-50">
                    <div className="py-1">
                      <button
                        className="w-full text-left px-4 py-2 text-sm text-white hover:bg-zinc-700 flex items-center gap-2"
                        onClick={handleShareWorkspace}
                      >
                        <Share className="h-4 w-4" />
                        Share Workspace
                      </button>
                      <button
                        className="w-full text-left px-4 py-2 text-sm text-white hover:bg-zinc-700 flex items-center gap-2"
                        onClick={handleExportWorkspace}
                      >
                        <Download className="h-4 w-4" />
                        Export Executable Workspace
                      </button>
                      {/* Future options can be added here */}
                    </div>
                  </div>
                )}
              </div>
            </div>
          </div>
        </div>

        {/* Navigation Tabs */}
        <div className="px-6">
          <div className="flex gap-6">
            {[
              {
                key: "workspace",
                label: t("workspaces.workspace", "Workspace"),
              },
              { key: "tasks", label: t("workspaces.tasks", "Tasks") },
              { key: "agents", label: t("workspaces.agents", "Agents") },
              {
                key: "aiflows",
                label: t("workspaces.aiFlows", "AI Workflows"),
              },
            ].map((tab) => (
              <button
                key={tab.key}
                className={`pb-4 px-1 text-sm font-medium border-b-2 transition-colors ${
                  activeTab === tab.key
                    ? "border-[#FFC72C] text-[#FFC72C]"
                    : "border-transparent text-zinc-400 hover:text-white hover:border-zinc-600"
                }`}
                onClick={() => setActiveTab(tab.key as WorkspaceTabSelector)}
              >
                {tab.label}
              </button>
            ))}
          </div>
        </div>
      </div>

      {/* Main canvas area */}
      <div className="flex-1 bg-[#0a0a0a] overflow-hidden">
        <div className="w-full h-full overflow-auto">
          {/* Render the appropriate tab component based on activeTab */}
          {activeTab === "workspace" && (
            <WorkspaceTab
              workspaceData={workspaceData}
              onUpdateWorkspace={handleUpdateWorkspace}
              events={events}
            />
          )}
          {activeTab === "tasks" && (
            <TasksTab
              workspaceData={workspaceData}
              onTabChanges={handleTabChanges}
            />
          )}
          {activeTab === "agents" && (
            <AgentsTab
              workspaceData={workspaceData}
              onTabChanges={handleTabChanges}
            />
          )}
          {activeTab === "aiflows" && (
            <AiFlowsTab
              workspaceData={workspaceData}
              onTabChanges={handleTabChanges}
            />
          )}
        </div>
      </div>

      {/* Toast notification */}
      {toast.visible && (
        <Toast
          message={toast.message}
          type={toast.type}
          onClose={hideToast}
          isClosing={toast.isClosing}
        />
      )}
    </div>
  );
};

export default WorkspaceCanvas;<|MERGE_RESOLUTION|>--- conflicted
+++ resolved
@@ -106,15 +106,12 @@
   const [events, setEvents] = useState<ConsoleEvent[]>(initEvents);
 
   const addEvent = (newEvent: ConsoleEvent) => {
-<<<<<<< HEAD
-    setEvents((prev) => [...prev, newEvent]);
-=======
+
     try {
       setEvents((prev) => [...prev, newEvent]);
     } catch (error) {
       console.error("Failed to add console event:", error);
     }
->>>>>>> 75beb1ee
   };
 
   // Maintain workspace data in state
