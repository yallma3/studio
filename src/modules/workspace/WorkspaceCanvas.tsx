--- conflicted
+++ resolved
@@ -225,34 +225,8 @@
     const handleSidecarCommand = async (command: SidecarCommand) => {
       console.log("Received sidecar command:", command);
       try {
-<<<<<<< HEAD
         if (command.type === "workspace_stopped") {
           setIsRunning(false);
-=======
-        if (
-          command.type === "console_prompt" ||
-          command.type === "console_input"
-        ) {
-          if (command.data && typeof command.data === "object") {
-            const event = command.data as ConsoleEvent;
-                        // Add to console display
-            addEvent(event);
-          }
-        }
-
-        // Handle resolved console input
-        if (command.type === "console_input_resolved") {
-          if (command.data && typeof command.data === "object") {
-            const { promptId, message } = command.data as {
-              promptId: string;
-              message: string;
-            };
-            console.log(
-              `Console input resolved for prompt ${promptId}: ${message}`
-            );
-              // The event is already added to console, just log confirmation
-          }
->>>>>>> 256b107d
         }
         if (command.type == "run_workflow") {
           console.log("Running Workflow", command.data);
@@ -316,15 +290,7 @@
     sidecarClient.onCommand(handleSidecarCommand);
     sidecarClient.onStatusChange(handleStatusChange);
 
-<<<<<<< HEAD
     // Set initial status
-=======
-    sidecarClient.onConsoleEvent((event: ConsoleEvent) => {
-      console.log("Received workflow output event:", event);
-      addEvent(event);
-    });
-        // Set initial status
->>>>>>> 256b107d
     setSidecarStatus(sidecarClient.getConnectionStatus());
 
     return () => {
@@ -756,7 +722,6 @@
         </div>
       </div>
 
-<<<<<<< HEAD
       {/* Main Body with Content and Console */}
       <div className="flex-1 relative overflow-hidden">
         {/* Main canvas area */}
@@ -818,67 +783,11 @@
               isMaximized={isConsoleMaximized}
               onToggleMaximize={() =>
                 setIsConsoleMaximized(!isConsoleMaximized)
-=======
-      {/* Main canvas area */}
-      <div className="bg-[#0a0a0a]">
-        <div className="w-full h-full overflow-hidden">
-         {/* Render the appropriate tab component based on activeTab */}
-          {activeTab === "workspace" && (
-            <WorkspaceTab
-              workspaceData={workspaceData}
-              onUpdateWorkspace={handleUpdateWorkspace}
-              events={events}
-              onClearEvents={() => setEvents([])}
-              onAddEvent={addEvent}
-              onSendConsoleInput={(event: ConsoleEvent) => {
-                 // Send console input via WebSocket
-                const message: SidecarCommand = {
-                  id: crypto.randomUUID(),
-                  type: "console_input",
-                  workspaceId: workspaceData.id,
-                  data: event,
-                  timestamp: new Date().toISOString(),
-                };
-                sidecarClient.sendMessage(message);
-              }}
-            />
-          )}
-          {activeTab === "tasks" && (
-            <TasksTab
-              workspaceData={workspaceData}
-              onTabChanges={handleTabChanges}
-              onChange={({ tasks, connections }) =>
-                handleUpdateWorkspace({ tasks, connections })
->>>>>>> 256b107d
               }
               onClose={() => setIsConsoleOpen(false)}
               className="h-full border-0"
             />
-<<<<<<< HEAD
           </div>
-=======
-          )}
-          {activeTab === "agents" && (
-            <AgentsTab
-              workspaceData={workspaceData}
-              onTabChanges={handleTabChanges}
-              handleImportWorkflow={handleImportWorkflow}
-            />
-          )}
-          {activeTab === "aiflows" && (
-            <AiFlowsTab
-              workspaceData={workspaceData}
-              onTabChanges={handleTabChanges}
-            />
-          )}
-        {activeTab === "environment" && (
-          <EnvironmentVariablesTab
-            workspaceData={workspaceData}
-            onTabChanges={handleTabChanges}
-            onUpdateWorkspace={handleUpdateWorkspace}
-          />
-        )}
->>>>>>> 256b107d
         </div>
       </div>
 
