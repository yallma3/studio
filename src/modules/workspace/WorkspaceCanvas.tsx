/*
* yaLLMa3 - Framework for building AI agents that are capable of learning from their environment and interacting with it.
 
 * Copyright (C) 2025 yaLLMa3
 
 * This Source Code Form is subject to the terms of the Mozilla Public License, v. 2.0.
   If a copy of the MPL was not distributed with this file, You can obtain one at https://www.mozilla.org/MPL/2.0/.
 
 * This software is distributed on an "AS IS" basis,
   WITHOUT WARRANTY OF ANY KIND, either express or implied.
   See the Mozilla Public License for the specific language governing rights and limitations under the License.
*/

import React, { useState, useCallback, useEffect, useRef } from "react";
import {
  ArrowLeft,
  Save,
  AlertCircle,
  CheckCircle,
  Share,
  Play,
  MoreVertical,
  Download,
  ArrowRight, 
} from "lucide-react";
import {
  saveWorkspaceToDefaultLocation,
  workspaceFileExists,
  saveWorkspaceState,
} from "./utils/storageUtils";
import { sidecarClient, SidecarCommand } from "../api/SidecarClient";
import { useTranslation } from "react-i18next";

import { WorkspaceData, ConsoleEvent, Workflow } from "./types/Types";

import { WorkspaceTab, TasksTab, AgentsTab, AiFlowsTab } from "./tabs";

import { getWorkflow } from "./utils/runtimeUtils";
import { createJson } from "../flow/utils/flowRuntime";

// Toast notification component
interface ToastProps {
  message: string;
  type: "success" | "error";
  onClose: () => void;
  isClosing?: boolean;
}
// Toast notification component
const Toast: React.FC<ToastProps> = ({
  message,
  type,
  onClose,
  isClosing = false,
}) => {
  React.useEffect(() => {
    if (!isClosing) {
      // Auto-hide toast after a delay if not manually closing
      const autoHideTimer = setTimeout(() => {
        onClose();
      }, 2000); // Show for 2 seconds

      return () => clearTimeout(autoHideTimer);
    }
  }, [onClose, isClosing]);

  return (
    <div
      className={`
        fixed bottom-8 left-1/2 transform -translate-x-1/2 
        py-2 px-4 rounded-md shadow-lg flex items-center gap-2 z-50
        transition-all duration-200 ease-out
        ${isClosing ? "opacity-0 translate-y-3" : "opacity-100 translate-y-0"}
        ${
          type === "success"
            ? "bg-[#27272A] text-[#FFC72C]"
            : "bg-[#272724] text-red-400"
        }
      `}
    >
      {type === "success" ? (
        <CheckCircle size={18} className="text-green-400" />
      ) : (
        <AlertCircle size={18} className="text-red-400" />
      )}
      <span>{message}</span>
    </div>
  );
};

type WorkspaceTabSelector = "workspace" | "tasks" | "agents" | "aiflows";

interface WorkspaceCanvasProps {
  workspaceData: WorkspaceData;
  onReturnToHome: () => void;
}

const WorkspaceCanvas: React.FC<WorkspaceCanvasProps> = ({
  workspaceData: initialWorkspaceData,
  onReturnToHome,
}) => {
  const { t, i18n } = useTranslation(); 
  const [activeTab, setActiveTab] = useState<WorkspaceTabSelector>("workspace");
  const initEvents: ConsoleEvent[] = [];

  const [events, setEvents] = useState<ConsoleEvent[]>(initEvents);

  const addEvent = (newEvent: ConsoleEvent) => {
    try {
      setEvents((prev) => [...prev, newEvent]);
    } catch (error) {
      console.error("Failed to add console event:", error);
    }
  };

  // Maintain workspace data in state
  const [workspaceData, setWorkspaceData] =
    useState<WorkspaceData>(initialWorkspaceData);

  // Track if there are unsaved changes
  const [hasUnsavedChanges, setHasUnsavedChanges] = useState<boolean>(false);

  // Toast notification state
  const [toast, setToast] = useState<{
    visible: boolean;
    message: string;
    type: "success" | "error";
    isClosing: boolean;
  }>({
    visible: false,
    message: "",
    type: "success",
    isClosing: false,
  });

  // Dropdown menu state
  const [isDropdownOpen, setIsDropdownOpen] = useState<boolean>(false);
  const dropdownRef = useRef<HTMLDivElement>(null);

  // Sidecar connection status
  const [sidecarStatus, setSidecarStatus] = useState<string>("disconnected");

  // Expose a stable run handler used by effects and UI controls
  const handleRunWorkspace = React.useCallback(async () => {
    if (!workspaceData) return;

    const message: SidecarCommand = {
      id: crypto.randomUUID(),
      type: "run_workspace",
      workspaceId: workspaceData.id,
      data: JSON.stringify(workspaceData),
      timestamp: new Date().toISOString(),
    };

    sidecarClient.sendMessage(message);
  }, [workspaceData]);

  // Check if workspace is imported (doesn't exist locally) and set unsaved flag
  useEffect(() => {
    const checkWorkspaceExists = async () => {
      try {
        const exists = await workspaceFileExists(workspaceData);
        if (!exists) {
          // Workspace doesn't exist locally, likely imported - mark as unsaved
          setHasUnsavedChanges(true);
        }
      } catch (error) {
        console.error("Error checking workspace existence:", error);
        // On error, assume it's imported and mark as unsaved
        setHasUnsavedChanges(true);
      }
    };

    checkWorkspaceExists();
  }, [workspaceData]);

  // Set up sidecar client command listener and status listener
  useEffect(() => {
    const handleSidecarCommand = async (command: SidecarCommand) => {
      try {
        if (
          command.type === "console_prompt" ||
          command.type === "console_input"
        ) {
          if (command.data && typeof command.data === "object") {
            const event = command.data as ConsoleEvent;
            // Add to console display
            addEvent(event);
          }
        }

        // Handle resolved console input
        if (command.type === "console_input_resolved") {
          if (command.data && typeof command.data === "object") {
            const { promptId, message } = command.data as { 
              promptId: string; 
              message: string 
            };
            console.log(`Console input resolved for prompt ${promptId}: ${message}`);
            // The event is already added to console, just log confirmation
          }
        }


        if (command.type == "message") {
          if (command.data && typeof command.data === "object") {
            addEvent(command.data as ConsoleEvent);
          }
        }

        if (command.type == "run_workflow") {
          console.log("Running Workflow", command.data);
          if (typeof command.data == "string") {
            const workflowData = await getWorkflow(command.data);
            if (workflowData?.canvasState) {
              const workflow = createJson(
                workflowData,
                workflowData?.canvasState.nodes,
                workflowData?.canvasState.connections
              );
              const workflowString = JSON.stringify(workflow, null, 2);

              const message: SidecarCommand = {
                id: command.id,
                type: "workflow_json",
                workspaceId: workspaceData.id,
                data: { data: workflowString },
                timestamp: new Date().toISOString(),
              };
              sidecarClient.sendMessage(message);
            }
          } else {
            console.error(
              "Workflow not found or invalid canvas state:",
              command.data
            );
            addEvent({
              id: crypto.randomUUID(),
              type: "error",
              message: `Failed to load workflow: ${command.data}`,
              timestamp: Date.now(),
            });
          }
        }

        if (command.type === "ping") {
          console.log("Ping command:", command);
        }

        if (command.type === "pong") {
          console.log("Pong command:", command);
        }
      } catch (error) {
        console.error("Error handling sidecar command:", error);
        addEvent({
          id: crypto.randomUUID(),
          type: "error",
          message: `Command handler error: ${
            error instanceof Error ? error.message : String(error)
          }`,
          timestamp: Date.now(),
        });
      }
    };

    const handleStatusChange = (status: string) => {
      setSidecarStatus(status);
    };

<<<<<<< HEAD
    const handleConsoleEvent = (event: ConsoleEvent) => {
      console.log("Received workflow output event:", event);
      addEvent(event);
    };

    sidecarClient.onCommand(handleSidecarCommand);
    sidecarClient.onStatusChange(handleStatusChange);


    sidecarClient.onConsoleEvent((event: ConsoleEvent) => {
=======
    const offCommand = sidecarClient.onCommand(handleSidecarCommand);
    const offStatus = sidecarClient.onStatusChange(handleStatusChange);
    const offConsole = sidecarClient.onConsoleEvent((event: ConsoleEvent) => {
>>>>>>> 0461f34f
      console.log("Received workflow output event:", event);
      addEvent(event);
    });
    // Set initial status
    setSidecarStatus(sidecarClient.getConnectionStatus());

    return () => {
<<<<<<< HEAD
      // Clean up listeners to prevent duplicates
      sidecarClient.offCommand(handleSidecarCommand);
      sidecarClient.offStatusChange(handleStatusChange);
      sidecarClient.offConsoleEvent(handleConsoleEvent);   
     };
=======
      // Clean up listeners on unmount, even though sidecarClient is a singleton,
      // to prevent duplicate handlers if the component re-mounts
      offCommand?.();
      offStatus?.();
      offConsole?.();
    };
>>>>>>> 0461f34f
  }, [workspaceData.id, handleRunWorkspace]);

  // Handle clicks outside dropdown to close it
  useEffect(() => {
    const handleClickOutside = (event: MouseEvent) => {
      if (
        dropdownRef.current &&
        !dropdownRef.current.contains(event.target as Node)
      ) {
        setIsDropdownOpen(false);
      }
    };

    document.addEventListener("mousedown", handleClickOutside);
    return () => {
      document.removeEventListener("mousedown", handleClickOutside);
    };
  }, []);

  // Show toast notification
  const showToast = (message: string, type: "success" | "error") => {
    setToast({
      visible: true,
      message,
      type,
      isClosing: false,
    });
  };

  // Hide toast notification with fade-out animation
  const hideToast = useCallback(() => {
    setToast((prev) => ({ ...prev, isClosing: true }));
    setTimeout(() => {
      setToast((prev) => ({ ...prev, visible: false }));
    }, 200); // Match with transition duration in Toast component
  }, []);

  // Handle saving workspace state - simplified to just save directly
  const handleSaveWorkspace = async () => {
    if (!workspaceData) return;

    try {
      const updatedWorkspace = {
        ...workspaceData,
        updatedAt: Date.now(),
      };

      // Update state
      setWorkspaceData(updatedWorkspace);

      // Save to storage using workspace ID
      await saveWorkspaceToDefaultLocation(updatedWorkspace);

      // Clear unsaved changes flag
      setHasUnsavedChanges(false);

      showToast(
        t("workspaces.saved", "Workspace saved successfully"),
        "success"
      );
    } catch (error) {
      console.error("Error saving workspace:", error);
 showToast(t("workspaces.saveError", "Failed to save workspace"), "error");
    }
  };

  // Handle exporting workspace to file
  const handleShareWorkspace = async () => {
    if (!workspaceData) return;

    try {
      const updatedWorkspace = {
        ...workspaceData,
        updatedAt: Date.now(),
      };

      console.log("STATE:", updatedWorkspace);

      // Update state
      setWorkspaceData(updatedWorkspace);

      // Export to file with workspace name as default filename
      await saveWorkspaceState(updatedWorkspace);

      showToast(
        t("workspaces.exported", "Workspace exported successfully"),
        "success"
      );
      setIsDropdownOpen(false); // Close dropdown after export
    } catch (error) {
      console.error("Error exporting workspace:", error);
      showToast(
        t("workspaces.exportError", "Failed to export workspace"),
        "error"
      );
    }
  };

  const handleExportWorkspace = async () => {
    console.log("Exporting workspace...");
    // TODO: Implement new export pipeline - exportWorkspaceAsJs is deprecated
    showToast("Export functionality is temporarily disabled. Use save instead.", "error");
  };

  // Handle updating workspace data - only update state, don't save to file
  const handleUpdateWorkspace = async (updatedData: Partial<WorkspaceData>) => {
    if (!workspaceData) return;

    try {
      const updatedWorkspace = {
        ...workspaceData,
        ...updatedData,
        updatedAt: Date.now(),
      };

      // Update state to reflect changes immediately in UI
      setWorkspaceData(updatedWorkspace);

      // Mark that there are unsaved changes
      setHasUnsavedChanges(true);
    } catch (error) {
      console.error("Error updating workspace:", error);
      showToast(
        t("workspaces.updateError", "Failed to update workspace"),
        "error"
      );
    }
  };

  // Simple callback for tabs to signal they have changes (without updating workspace data)
  const handleTabChanges = () => {
    setHasUnsavedChanges(true);
  };

  const handleImportWorkflow = (workflow: Workflow) => {
    const exist = workspaceData.workflows.find((w) => w.id == workflow.id);
    if (exist) return;
    const newWorkflows = [...workspaceData.workflows, workflow];
    setWorkspaceData({ ...workspaceData, workflows: newWorkflows });
  };
  const isRTL = i18n.language === 'ar';


  return (
    <div className="w-full h-screen bg-black overflow-hidden flex flex-col">
      {/* Header */}
      <div className="border-b border-zinc-800 bg-zinc-900/50 backdrop-blur-sm relative z-10">
        <div className="flex items-center justify-between px-6 py-4">
          <div className="flex items-center gap-4">
            <button
              className="text-zinc-400 hover:text-white p-2 rounded flex items-center"
              onClick={onReturnToHome}
            >
              {isRTL ? (
                <ArrowRight className="h-4 w-4 mr-2" />
              ) : (
                <ArrowLeft className="h-4 w-4 mr-2" />
              )}
              {t("common.back", "Back")}
            </button>

            <div>
              <h1 className="text-xl font-semibold text-white">
                {workspaceData.name ||
                  t("workspaces.untitled", "Untitled Workspace")}
              </h1>
            </div>
          </div>

          <div className="flex items-center gap-4">
            <div className="flex items-center gap-2">
              <div
                className={`w-2 h-2 rounded-full ${
                  sidecarStatus === "connected"
                    ? "bg-green-500"
                    : sidecarStatus === "connecting"
                    ? "bg-yellow-500"
                    : "bg-red-500"
                }`}
              />

              <span className="text-zinc-400 text-xs">
                {t("workspaces.api", "API")}{" "}
                {sidecarStatus === "connected"
                  ? t("workspaces.connected", "Connected")
                  : sidecarStatus === "connecting"
                  ? t("workspaces.connecting", "Connecting")
                  : t("workspaces.disconnected", "Disconnected")}
              </span>
            </div>


            {hasUnsavedChanges && (
              <div className="text-zinc-500 text-sm font-medium">
                {t("workspaces.unsavedChanges", "Unsaved changes")}
              </div>
            )}
            <div className="flex items-center gap-2">
              <button
                className="bg-green-600 hover:bg-green-500 text-white font-medium px-4 py-2 rounded flex items-center gap-2 transition-colors"
                onClick={handleRunWorkspace}
              >
                <Play className="h-4 w-4" />
              </button>
              <button
                className="bg-[#FFC72C] hover:bg-[#FFD700] text-black font-medium px-4 py-2 rounded flex items-center gap-2 transition-colors"
                onClick={handleSaveWorkspace}
              >
                <Save className="h-4 w-4" />
              </button>
              {/* Dropdown Menu */}
              <div className="relative" ref={dropdownRef}>
                <button
                  className="bg-zinc-700 hover:bg-zinc-600 text-white font-medium p-2 rounded flex items-center transition-colors"
                  onClick={() => setIsDropdownOpen(!isDropdownOpen)}
                >
                  <MoreVertical className="h-4 w-4" />
                </button>

                {isDropdownOpen && (
                  <div className="absolute right-0 mt-2 w-68 bg-zinc-800 border border-zinc-700 rounded-md shadow-lg z-50">
                    <div className="py-1">
                      <button
                        className="w-full text-left px-4 py-2 text-sm text-white hover:bg-zinc-700 flex items-center gap-2"
                        onClick={handleShareWorkspace}
                      >
                        <Share className="h-4 w-4" />
                        {t("workspaces.shareWorkspace", "Share Workspace")}
                      </button>
                      <button
                        className="w-full text-left px-4 py-2 text-sm text-white hover:bg-zinc-700 flex items-center gap-2"
                        onClick={handleExportWorkspace}
                      >
                        <Download className="h-4 w-4" />
                        {t("workspaces.exportExecutable", "Export Executable Workspace")}
                      </button>
                      {/* Future options can be added here */}
                    </div>
                  </div>
                )}
              </div>
            </div>
          </div>
        </div>

        {/* Navigation Tabs */}
        <div className="px-6">
          <div className="flex gap-6">
            {[
              {
                key: "workspace",
                label: t("workspaces.workspace", "Workspace"),
              },
              { 
                key: "tasks", 
                label: t("workspaces.tasks", "Tasks") 
              },
              { 
                key: "agents", 
                label: t("workspaces.subAgents", "Sub Agents") 
              },
              {
                key: "aiflows",
                label: t("workspaces.toolsAndWorkflows", "Tools & AI Workflows"),
              },
            ].map((tab) => (
              <button
                key={tab.key}
                className={`pb-4 px-1 text-sm font-medium border-b-2 transition-colors ${
                  activeTab === tab.key
                    ? "border-[#FFC72C] text-[#FFC72C]"
                    : "border-transparent text-zinc-400 hover:text-white hover:border-zinc-600"
                }`}
                onClick={() => setActiveTab(tab.key as WorkspaceTabSelector)}
              >
                {tab.label}
              </button>
            ))}
          </div>
        </div>
      </div>


      {/* Main canvas area */}
      <div className="flex-1 bg-[#0a0a0a] overflow-hidden">
        <div className="w-full h-full overflow-auto">
          {/* Render the appropriate tab component based on activeTab */}
          {activeTab === "workspace" && (
            <WorkspaceTab
              workspaceData={workspaceData}
              onUpdateWorkspace={handleUpdateWorkspace}
              events={events}
              onClearEvents={() => setEvents([])}
              onAddEvent={addEvent}
              onSendConsoleInput={(event: ConsoleEvent) => {
                // Send console input via WebSocket
                const message: SidecarCommand = {
                  id: crypto.randomUUID(),
                  type: "console_input",
                  workspaceId: workspaceData.id,
                  data: event,
                  timestamp: new Date().toISOString(),
                };
                sidecarClient.sendMessage(message);
              }}
            />
          )}
          {activeTab === "tasks" && (
            <TasksTab
              workspaceData={workspaceData}
              onTabChanges={handleTabChanges}
              onChange={({ tasks, connections }) =>
                handleUpdateWorkspace({ tasks, connections })
              }
            />
          )}
          {activeTab === "agents" && (
            <AgentsTab
              workspaceData={workspaceData}
              onTabChanges={handleTabChanges}
              handleImportWorkflow={handleImportWorkflow}
            />
          )}
          {activeTab === "aiflows" && (
            <AiFlowsTab
              workspaceData={workspaceData}
              onTabChanges={handleTabChanges}
            />
          )}
        </div>
      </div>


      {/* Toast notification */}
      {toast.visible && (
        <Toast
          message={toast.message}
          type={toast.type}
          onClose={hideToast}
          isClosing={toast.isClosing}
        />
      )}
    </div>
  );
};


export default WorkspaceCanvas;<|MERGE_RESOLUTION|>--- conflicted
+++ resolved
@@ -266,7 +266,6 @@
       setSidecarStatus(status);
     };
 
-<<<<<<< HEAD
     const handleConsoleEvent = (event: ConsoleEvent) => {
       console.log("Received workflow output event:", event);
       addEvent(event);
@@ -277,11 +276,6 @@
 
 
     sidecarClient.onConsoleEvent((event: ConsoleEvent) => {
-=======
-    const offCommand = sidecarClient.onCommand(handleSidecarCommand);
-    const offStatus = sidecarClient.onStatusChange(handleStatusChange);
-    const offConsole = sidecarClient.onConsoleEvent((event: ConsoleEvent) => {
->>>>>>> 0461f34f
       console.log("Received workflow output event:", event);
       addEvent(event);
     });
@@ -289,20 +283,11 @@
     setSidecarStatus(sidecarClient.getConnectionStatus());
 
     return () => {
-<<<<<<< HEAD
       // Clean up listeners to prevent duplicates
       sidecarClient.offCommand(handleSidecarCommand);
       sidecarClient.offStatusChange(handleStatusChange);
       sidecarClient.offConsoleEvent(handleConsoleEvent);   
      };
-=======
-      // Clean up listeners on unmount, even though sidecarClient is a singleton,
-      // to prevent duplicate handlers if the component re-mounts
-      offCommand?.();
-      offStatus?.();
-      offConsole?.();
-    };
->>>>>>> 0461f34f
   }, [workspaceData.id, handleRunWorkspace]);
 
   // Handle clicks outside dropdown to close it
