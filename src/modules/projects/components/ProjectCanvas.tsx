--- conflicted
+++ resolved
@@ -1,8 +1,3 @@
-<<<<<<< HEAD
-import React, { useState, useCallback, useEffect } from "react";
-import { ArrowLeft, Save, AlertCircle, CheckCircle, Download } from "lucide-react";
-import { saveWorkspaceToDefaultLocation, workspaceFileExists, saveWorkspaceState } from "../utils/storageUtils";
-=======
 /*
 * yaLLMa3 - Framework for building AI agents that are capable of learning from their environment and interacting with it.
  
@@ -19,7 +14,7 @@
 import React, { useState, useCallback } from "react";
 import { ArrowLeft, Save, AlertCircle, CheckCircle } from "lucide-react";
 import { saveWorkspaceToDefaultLocation } from "../utils/storageUtils";
->>>>>>> b459b1d3
+
 import { useTranslation } from "react-i18next";
 import { WorkspaceData } from "../types/Types";
 import { WorkspaceTab, TasksTab, AgentsTab, AiFlowsTab } from "./tabs";
