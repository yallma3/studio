<<<<<<< HEAD
import React, { useState, useEffect } from "react";
import { Plus, FolderUp, Layers, Calendar, Star } from "lucide-react";
=======
/*
* yaLLMa3 - Framework for building AI agents that are capable of learning from their environment and interacting with it.
 
 * Copyright (C) 2025 yaLLMa3
 
 * This Source Code Form is subject to the terms of the Mozilla Public License, v. 2.0.
   If a copy of the MPL was not distributed with this file, You can obtain one at https://www.mozilla.org/MPL/2.0/.
 
 * This software is distributed on an "AS IS" basis,
   WITHOUT WARRANTY OF ANY KIND, either express or implied.
   See the Mozilla Public License for the specific language governing rights and limitations under the License.
*/

import React from "react";
import { Plus, FolderUp, Layers } from "lucide-react";
>>>>>>> 0a30dae3
import { useTranslation } from "react-i18next";
import { loadAllWorkspaces, loadRecentWorkspaces, saveRecentWorkspaces, loadFavoriteWorkspaces, saveFavoriteWorkspaces } from "../utils/storageUtils";
import { WorkspaceData } from "../types/Types";

interface WorkspacesTabProps {
  onCreateNew: () => void;
  onOpenFromFile: () => void;
  onOpenFromPath: (path: string, id: string) => void;
  onOpenWorkspace?: (workspaceData: WorkspaceData) => void;
}


// Main screen to create or import Workspaces
const WorkspacesTab: React.FC<WorkspacesTabProps> = ({ onCreateNew, onOpenFromFile, onOpenFromPath, onOpenWorkspace }) => {
  const { t } = useTranslation();
  const [workspaces, setWorkspaces] = useState<WorkspaceData[]>([]);
  const [isLoading, setIsLoading] = useState(true);
  const [activeTab, setActiveTab] = useState<'all' | 'recent' | 'favorites'>('all');
  const [recentWorkspaces, setRecentWorkspaces] = useState<string[]>([]);
  const [favoriteWorkspaces, setFavoriteWorkspaces] = useState<string[]>([]);

  // Load workspaces and preferences when component mounts
  useEffect(() => {
    const loadWorkspaces = async () => {
      try {
        setIsLoading(true);
        const loadedWorkspaces = await loadAllWorkspaces();
        setWorkspaces(loadedWorkspaces);
        
        // Load recent workspaces and favorites from files
        const savedRecent = await loadRecentWorkspaces();
        const savedFavorites = await loadFavoriteWorkspaces();
        
        setRecentWorkspaces(savedRecent);
        setFavoriteWorkspaces(savedFavorites);
      } catch (error) {
        console.error('Error loading workspaces:', error);
      } finally {
        setIsLoading(false);
      }
    };

    loadWorkspaces();
  }, []);

  // Handle opening a workspace
  const handleOpenWorkspace = async (workspace: WorkspaceData) => {
    if (onOpenWorkspace) {
      // Add to recent workspaces
      await addToRecent(workspace.id);
      onOpenWorkspace(workspace);
    }
  };

  // Add workspace to recent list
  const addToRecent = async (workspaceId: string) => {
    const updatedRecent = [workspaceId, ...recentWorkspaces.filter(id => id !== workspaceId)].slice(0, 10);
    setRecentWorkspaces(updatedRecent);
    await saveRecentWorkspaces(updatedRecent);
  };

  // Toggle favorite status
  const toggleFavorite = async (workspaceId: string, event: React.MouseEvent) => {
    event.stopPropagation(); // Prevent opening workspace when clicking favorite
    const updatedFavorites = favoriteWorkspaces.includes(workspaceId)
      ? favoriteWorkspaces.filter(id => id !== workspaceId)
      : [...favoriteWorkspaces, workspaceId];
    setFavoriteWorkspaces(updatedFavorites);
    await saveFavoriteWorkspaces(updatedFavorites);
  };

  // Get filtered workspaces based on active tab
  const getFilteredWorkspaces = () => {
    switch (activeTab) {
      case 'recent':
        return workspaces
          .filter(workspace => recentWorkspaces.includes(workspace.id))
          .sort((a, b) => recentWorkspaces.indexOf(a.id) - recentWorkspaces.indexOf(b.id));
      case 'favorites':
        return workspaces.filter(workspace => favoriteWorkspaces.includes(workspace.id));
      default:
        return workspaces;
    }
  };

  // Format date for display
  const formatDate = (timestamp: number) => {
    return new Date(timestamp).toLocaleDateString('en-US', {
      year: 'numeric',
      month: 'short',
      day: 'numeric',
      hour: '2-digit',
      minute: '2-digit'
    });
  };
  

  return (
    <div>
 
    <div className="container mx-auto px-4 flex flex-col items-center justify-center py-8 md:py-12 relative z-10">
      <div className="flex flex-col md:flex-row items-start md:items-center justify-between mb-8 w-full">
          <div>
            <h1 className="text-3xl md:text-4xl font-bold mb-2"> {t('workspaces.title', 'Workspaces')}</h1>
            <p className="text-zinc-400">{t('workspaces.description', 'Create and manage your AI development workspaces')}</p>
          </div>

          <div className="flex gap-3">
            <button
              className="flex items-center justify-center px-4 py-2 rounded-md bg-[#FFC72C] hover:bg-[#E6B328] text-black font-medium "
              onClick={() => onCreateNew()}
            >
              <Plus className="h-4 w-4 mr-2" />
              {t('workspaces.createNew', 'Create New Workspace')}
            </button>
            <button className="flex items-center justify-center px-4 py-2 rounded-md border border-zinc-700 bg-zinc-800 hover:bg-zinc-700" onClick={() => onOpenFromFile()}
              >
              <FolderUp className="h-4 w-4 mr-2" />
              {t('workspaces.import', 'Import Workspace')}
            </button>
            <button className="hidden" onClick={() => onOpenFromPath("", "")}>abc</button>
          </div>

          
        </div>
        
        {/* No workspace section */}
        <div className="w-full">
        <div className="flex p-1 gap-1  border border-zinc-800 rounded-md  bg-zinc-950 my-4 w-fit">
          <button 
            onClick={() => setActiveTab('all')}
            className={`p-2 px-4 rounded-md transition-colors ${
              activeTab === 'all' 
                ? 'text-white bg-zinc-900' 
                : 'text-zinc-400 hover:text-white hover:bg-zinc-800'
            }`}
          >
            All Workspaces
          </button>
          <button 
            onClick={() => setActiveTab('recent')}
            className={`p-2 px-4 rounded-md transition-colors ${
              activeTab === 'recent' 
                ? 'text-white bg-zinc-900' 
                : 'text-zinc-400 hover:text-white hover:bg-zinc-800'
            }`}
          >
            Recent
          </button>
          <button 
            onClick={() => setActiveTab('favorites')}
            className={`p-2 px-4 rounded-md transition-colors ${
              activeTab === 'favorites' 
                ? 'text-white bg-zinc-900' 
                : 'text-zinc-400 hover:text-white hover:bg-zinc-800'
            }`}
          >
            Favorites
          </button>
        </div>
        </div>
        <div className="w-full h-96 rounded-lg border-zinc-800 border bg-zinc-900">
          {isLoading ? (
            <div className="flex flex-col items-center justify-center py-12 text-center">
              <div className="bg-zinc-800 rounded-full p-4 mb-6">
                <Layers className="h-12 w-12 text-zinc-400 animate-pulse" />
              </div>
              <p className="text-zinc-400">Loading workspaces...</p>
            </div>
          ) : getFilteredWorkspaces().length === 0 ? (
            <div className="flex flex-col items-center justify-center py-12 text-center">
              <div className="bg-zinc-800 rounded-full p-4 mb-6">
               <Layers className="h-12 w-12 text-zinc-400" />
              </div>
              <h2 className="text-xl font-bold mb-2">
                {activeTab === 'recent' && 'No recent workspaces'}
                {activeTab === 'favorites' && 'No favorite workspaces'}
                {activeTab === 'all' && 'No workspaces yet'}
              </h2>
              <p className="text-zinc-400 mb-6">
                {activeTab === 'recent' && 'Workspaces you open will appear here'}
                {activeTab === 'favorites' && 'Star workspaces to add them to favorites'}
                {activeTab === 'all' && 'Create a new workspace to get started with your AI development journey'}
              </p>
              {activeTab === 'all' && (
                <button
                  className="flex items-center justify-center text-sm gap-1 text-[#E6B328] hover:text-[#FFC72C] cursor-pointer"
                  onClick={() => onCreateNew()}
                >
                  <Plus className="h-4 w-4" />
                  Create New Workspace
                </button>
              )}
            </div>
          ) : (
            <div className="p-4 space-y-2 h-full overflow-y-auto">
              {getFilteredWorkspaces().map((workspace) => (
                <div
                  key={workspace.id}
                  className="flex items-center justify-between p-3 rounded-lg bg-zinc-800 hover:bg-zinc-700 cursor-pointer transition-colors"
                  onClick={() => handleOpenWorkspace(workspace)}
                >
                  <div className="flex items-center gap-3">
                    <div className="bg-zinc-700 rounded-full p-2">
                      <Layers className="h-4 w-4 text-zinc-400" />
                    </div>
                    <h3 className="font-medium text-white">{workspace.name || workspace.id}</h3>
                  </div>
                  <div className="flex items-center gap-3 text-zinc-400 text-sm">
                    <button
                      onClick={(e) => toggleFavorite(workspace.id, e)}
                      className={`p-1 rounded hover:bg-zinc-600 transition-colors ${
                        favoriteWorkspaces.includes(workspace.id) 
                          ? 'text-yellow-500' 
                          : 'text-zinc-500 hover:text-yellow-500'
                      }`}
                    >
                      <Star className={`h-4 w-4 ${favoriteWorkspaces.includes(workspace.id) ? 'fill-current' : ''}`} />
                    </button>
                    <div className="flex items-center gap-2">
                      <Calendar className="h-4 w-4" />
                      <span>{formatDate(workspace.updatedAt || workspace.createdAt)}</span>
                    </div>
                  </div>
                </div>
              ))}
            </div>
          )}
        </div>
    </div>

    </div>
  );
};

export default WorkspacesTab;<|MERGE_RESOLUTION|>--- conflicted
+++ resolved
@@ -1,7 +1,5 @@
-<<<<<<< HEAD
-import React, { useState, useEffect } from "react";
-import { Plus, FolderUp, Layers, Calendar, Star } from "lucide-react";
-=======
+
+
 /*
 * yaLLMa3 - Framework for building AI agents that are capable of learning from their environment and interacting with it.
  
@@ -14,10 +12,12 @@
    WITHOUT WARRANTY OF ANY KIND, either express or implied.
    See the Mozilla Public License for the specific language governing rights and limitations under the License.
 */
-
-import React from "react";
-import { Plus, FolderUp, Layers } from "lucide-react";
->>>>>>> 0a30dae3
+import React, { useState, useEffect } from "react";
+import { Plus, FolderUp, Layers, Calendar, Star } from "lucide-react";
+import { useTranslation } from "react-i18next";
+import { loadAllWorkspaces, loadRecentWorkspaces, saveRecentWorkspaces, loadFavoriteWorkspaces, saveFavoriteWorkspaces } from "../utils/storageUtils";
+import { WorkspaceData } from "../types/Types";
+
 import { useTranslation } from "react-i18next";
 import { loadAllWorkspaces, loadRecentWorkspaces, saveRecentWorkspaces, loadFavoriteWorkspaces, saveFavoriteWorkspaces } from "../utils/storageUtils";
 import { WorkspaceData } from "../types/Types";
