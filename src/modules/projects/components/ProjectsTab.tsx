<<<<<<< HEAD
import React, { useState, useEffect } from "react";
import { Plus, FolderUp, Layers, Star, Trash } from "lucide-react";
=======
/*
* yaLLMa3 - Framework for building AI agents that are capable of learning from their environment and interacting with it.
 
 * Copyright (C) 2025 yaLLMa3
 
 * This Source Code Form is subject to the terms of the Mozilla Public License, v. 2.0.
   If a copy of the MPL was not distributed with this file, You can obtain one at https://www.mozilla.org/MPL/2.0/.
 
 * This software is distributed on an "AS IS" basis,
   WITHOUT WARRANTY OF ANY KIND, either express or implied.
   See the Mozilla Public License for the specific language governing rights and limitations under the License.
*/

import React from "react";
import { Plus, FolderUp, Layers } from "lucide-react";
>>>>>>> 0a30dae3
import { useTranslation } from "react-i18next";
import { loadAllWorkspaces, loadRecentWorkspaces, saveRecentWorkspaces, loadFavoriteWorkspaces, saveFavoriteWorkspaces, deleteWorkspace } from "../utils/storageUtils";
import { WorkspaceData } from "../types/Types";
import { ConfirmationDialog } from "../../../components/ui/ConfirmationDialog";

interface WorkspacesTabProps {
  onCreateNew: () => void;
  onOpenFromFile: () => void;
  onOpenFromPath: (path: string, id: string) => void;
  onOpenWorkspace?: (workspaceData: WorkspaceData) => void;
}


// Main screen to create or import Workspaces
const WorkspacesTab: React.FC<WorkspacesTabProps> = ({ onCreateNew, onOpenFromFile, onOpenFromPath, onOpenWorkspace }) => {
  const { t } = useTranslation();
  const [workspaces, setWorkspaces] = useState<WorkspaceData[]>([]);
  const [isLoading, setIsLoading] = useState(true);
  const [activeTab, setActiveTab] = useState<'all' | 'recent' | 'favorites'>('all');
  const [recentWorkspaces, setRecentWorkspaces] = useState<string[]>([]);
  const [favoriteWorkspaces, setFavoriteWorkspaces] = useState<string[]>([]);
  const [confirmDelete, setConfirmDelete] = useState<{ isOpen: boolean; workspaceId: string; workspaceName: string }>({
    isOpen: false,
    workspaceId: '',
    workspaceName: ''
  });

  // Load workspaces and preferences when component mounts
  useEffect(() => {
    const loadWorkspaces = async () => {
      try {
        setIsLoading(true);
        const loadedWorkspaces = await loadAllWorkspaces();
        setWorkspaces(loadedWorkspaces);
        
        // Load recent workspaces and favorites from files
        const savedRecent = await loadRecentWorkspaces();
        const savedFavorites = await loadFavoriteWorkspaces();
        
        setRecentWorkspaces(savedRecent);
        setFavoriteWorkspaces(savedFavorites);
      } catch (error) {
        console.error('Error loading workspaces:', error);
      } finally {
        setIsLoading(false);
      }
    };

    loadWorkspaces();
  }, []);

  // Handle opening a workspace
  const handleOpenWorkspace = async (workspace: WorkspaceData) => {
    if (onOpenWorkspace) {
      // Add to recent workspaces
      await addToRecent(workspace.id);
      onOpenWorkspace(workspace);
    }
  };

  // Add workspace to recent list
  const addToRecent = async (workspaceId: string) => {
    const updatedRecent = [workspaceId, ...recentWorkspaces.filter(id => id !== workspaceId)].slice(0, 10);
    setRecentWorkspaces(updatedRecent);
    await saveRecentWorkspaces(updatedRecent);
  };

  // Toggle favorite status
  const toggleFavorite = async (workspaceId: string, event: React.MouseEvent) => {
    event.stopPropagation(); // Prevent opening workspace when clicking favorite
    const updatedFavorites = favoriteWorkspaces.includes(workspaceId)
      ? favoriteWorkspaces.filter(id => id !== workspaceId)
      : [...favoriteWorkspaces, workspaceId];
    setFavoriteWorkspaces(updatedFavorites);
    await saveFavoriteWorkspaces(updatedFavorites);
  };

  // Handle delete workspace button click - show confirmation dialog
  const handleDeleteWorkspace = (workspaceId: string, event: React.MouseEvent) => {
    event.stopPropagation(); // Prevent opening workspace when clicking delete
    const workspace = workspaces.find(w => w.id === workspaceId);
    setConfirmDelete({
      isOpen: true,
      workspaceId,
      workspaceName: workspace?.name || workspace?.id || 'Unknown Workspace'
    });
  };

  // Confirm deletion
  const confirmDeleteWorkspace = async () => {
    try {
      await deleteWorkspace(confirmDelete.workspaceId);
      
      // Update the workspaces list
      setWorkspaces(prevWorkspaces => prevWorkspaces.filter(w => w.id !== confirmDelete.workspaceId));
      
      // Remove from recent and favorites if present
      const updatedRecent = recentWorkspaces.filter(id => id !== confirmDelete.workspaceId);
      const updatedFavorites = favoriteWorkspaces.filter(id => id !== confirmDelete.workspaceId);
      
      if (updatedRecent.length !== recentWorkspaces.length) {
        setRecentWorkspaces(updatedRecent);
        await saveRecentWorkspaces(updatedRecent);
      }
      
      if (updatedFavorites.length !== favoriteWorkspaces.length) {
        setFavoriteWorkspaces(updatedFavorites);
        await saveFavoriteWorkspaces(updatedFavorites);
      }
    } catch (error) {
      console.error('Failed to delete workspace:', error);
      // You could add a toast notification here for error handling
    } finally {
      setConfirmDelete({ isOpen: false, workspaceId: '', workspaceName: '' });
    }
  };

  // Cancel deletion
  const cancelDeleteWorkspace = () => {
    setConfirmDelete({ isOpen: false, workspaceId: '', workspaceName: '' });
  };

  // Get filtered workspaces based on active tab
  const getFilteredWorkspaces = () => {
    switch (activeTab) {
      case 'recent':
        return workspaces
          .filter(workspace => recentWorkspaces.includes(workspace.id))
          .sort((a, b) => recentWorkspaces.indexOf(a.id) - recentWorkspaces.indexOf(b.id));
      case 'favorites':
        return workspaces.filter(workspace => favoriteWorkspaces.includes(workspace.id));
      default:
        return workspaces;
    }
  };

  // Format date for display
  const formatDate = (timestamp: number) => {
    return new Date(timestamp).toLocaleDateString('en-US', {
      year: 'numeric',
      month: 'short',
      day: 'numeric',
      hour: '2-digit',
      minute: '2-digit'
    });
  };
  

  return (
    <div>
 
    <div className="container mx-auto px-4 flex flex-col items-center justify-center py-8 md:py-12 relative z-10">
      <div className="flex flex-col md:flex-row items-start md:items-center justify-between mb-8 w-full">
          <div>
            <h1 className="text-3xl md:text-4xl font-bold mb-2"> {t('workspaces.title', 'Workspaces')}</h1>
            <p className="text-zinc-400">{t('workspaces.description', 'Create and manage your AI development workspaces')}</p>
          </div>

          <div className="flex gap-3">
            <button
              className="flex items-center justify-center px-4 py-2 rounded-md bg-[#FFC72C] hover:bg-[#E6B328] text-black font-medium "
              onClick={() => onCreateNew()}
            >
              <Plus className="h-4 w-4 mr-2" />
              {t('workspaces.createNew', 'Create New Workspace')}
            </button>
            <button className="flex items-center justify-center px-4 py-2 rounded-md border border-zinc-700 bg-zinc-800 hover:bg-zinc-700" onClick={() => onOpenFromFile()}
              >
              <FolderUp className="h-4 w-4 mr-2" />
              {t('workspaces.import', 'Import Workspace')}
            </button>
            <button className="hidden" onClick={() => onOpenFromPath("", "")}>abc</button>
          </div>

          
        </div>
        
        {/* No workspace section */}
        <div className="w-full">
        <div className="flex p-1 gap-1  border border-zinc-800 rounded-md  bg-zinc-950 my-4 w-fit">
          <button 
            onClick={() => setActiveTab('all')}
            className={`p-2 px-4 rounded-md transition-colors ${
              activeTab === 'all' 
                ? 'text-white bg-zinc-900' 
                : 'text-zinc-400 hover:text-white hover:bg-zinc-800'
            }`}
          >
            All Workspaces
          </button>
          <button 
            onClick={() => setActiveTab('recent')}
            className={`p-2 px-4 rounded-md transition-colors ${
              activeTab === 'recent' 
                ? 'text-white bg-zinc-900' 
                : 'text-zinc-400 hover:text-white hover:bg-zinc-800'
            }`}
          >
            Recent
          </button>
          <button 
            onClick={() => setActiveTab('favorites')}
            className={`p-2 px-4 rounded-md transition-colors ${
              activeTab === 'favorites' 
                ? 'text-white bg-zinc-900' 
                : 'text-zinc-400 hover:text-white hover:bg-zinc-800'
            }`}
          >
            Favorites
          </button>
        </div>
        </div>
        <div className="w-full h-96 rounded-lg border-zinc-800 border bg-zinc-900">
          {isLoading ? (
            <div className="flex flex-col items-center justify-center py-12 text-center">
              <div className="bg-zinc-800 rounded-full p-4 mb-6">
                <Layers className="h-12 w-12 text-zinc-400 animate-pulse" />
              </div>
              <p className="text-zinc-400">Loading workspaces...</p>
            </div>
          ) : getFilteredWorkspaces().length === 0 ? (
            <div className="flex flex-col items-center justify-center py-12 text-center">
              <div className="bg-zinc-800 rounded-full p-4 mb-6">
               <Layers className="h-12 w-12 text-zinc-400" />
              </div>
              <h2 className="text-xl font-bold mb-2">
                {activeTab === 'recent' && 'No recent workspaces'}
                {activeTab === 'favorites' && 'No favorite workspaces'}
                {activeTab === 'all' && 'No workspaces yet'}
              </h2>
              <p className="text-zinc-400 mb-6">
                {activeTab === 'recent' && 'Workspaces you open will appear here'}
                {activeTab === 'favorites' && 'Star workspaces to add them to favorites'}
                {activeTab === 'all' && 'Create a new workspace to get started with your AI development journey'}
              </p>
              {activeTab === 'all' && (
                <button
                  className="flex items-center justify-center text-sm gap-1 text-[#E6B328] hover:text-[#FFC72C] cursor-pointer"
                  onClick={() => onCreateNew()}
                >
                  <Plus className="h-4 w-4" />
                  Create New Workspace
                </button>
              )}
            </div>
          ) : (
            <div className="p-4 space-y-2 h-full overflow-y-auto">
              {getFilteredWorkspaces().map((workspace) => (
                <div
                  key={workspace.id}
                  className="flex items-center justify-between p-3 rounded-lg bg-zinc-800 hover:bg-zinc-700 cursor-pointer transition-colors"
                  onClick={() => handleOpenWorkspace(workspace)}
                >
                  <div className="flex items-center gap-3">
                    <div className="bg-zinc-700 rounded-full p-2">
                      <Layers className="h-4 w-4 text-zinc-400" />
                    </div>
                    <h3 className="font-medium text-white">{workspace.name || workspace.id}</h3>
                  </div>
                  <div className="flex items-center gap-3 text-zinc-400 text-sm">
                    <button
                      onClick={(e) => toggleFavorite(workspace.id, e)}
                      className={`p-1  transition-colors cursor-pointer ${
                        favoriteWorkspaces.includes(workspace.id) 
                          ? 'text-yellow-500' 
                          : 'text-zinc-500 hover:text-yellow-500'
                      }`}
                    >
                      <Star className={`h-4 w-4 ${favoriteWorkspaces.includes(workspace.id) ? 'fill-current' : ''}`} />
                    </button>
                    <button className="p-1  transition-colors cursor-pointer text-zinc-500" onClick={(e) => handleDeleteWorkspace(workspace.id, e)}>
                      <Trash className="h-4 w-4 hover:text-red-600/60" />
                    </button>
                    <div className="flex items-center gap-2">
                      
                      <span>{formatDate(workspace.updatedAt || workspace.createdAt)}</span>
                    </div>
                  </div>
                </div>
              ))}
            </div>
          )}
        </div>
    </div>

    {/* Confirmation Dialog */}
    <ConfirmationDialog
      isOpen={confirmDelete.isOpen}
      title={t('workspaces.confirmDelete', 'Confirm Delete')}
      message={t('workspaces.deleteWorkspaceConfirmation', `Are you sure you want to delete "${confirmDelete.workspaceName}"? This action cannot be undone.`)}
      confirmText={t('common.delete', 'Delete')}
      cancelText={t('common.cancel', 'Cancel')}
      confirmVariant="danger"
      onConfirm={confirmDeleteWorkspace}
      onCancel={cancelDeleteWorkspace}
    />

    </div>
  );
};

export default WorkspacesTab;<|MERGE_RESOLUTION|>--- conflicted
+++ resolved
@@ -1,7 +1,3 @@
-<<<<<<< HEAD
-import React, { useState, useEffect } from "react";
-import { Plus, FolderUp, Layers, Star, Trash } from "lucide-react";
-=======
 /*
 * yaLLMa3 - Framework for building AI agents that are capable of learning from their environment and interacting with it.
  
@@ -14,10 +10,9 @@
    WITHOUT WARRANTY OF ANY KIND, either express or implied.
    See the Mozilla Public License for the specific language governing rights and limitations under the License.
 */
-
-import React from "react";
-import { Plus, FolderUp, Layers } from "lucide-react";
->>>>>>> 0a30dae3
+import React, { useState, useEffect } from "react";
+import { Plus, FolderUp, Layers, Star, Trash } from "lucide-react";
+
 import { useTranslation } from "react-i18next";
 import { loadAllWorkspaces, loadRecentWorkspaces, saveRecentWorkspaces, loadFavoriteWorkspaces, saveFavoriteWorkspaces, deleteWorkspace } from "../utils/storageUtils";
 import { WorkspaceData } from "../types/Types";
