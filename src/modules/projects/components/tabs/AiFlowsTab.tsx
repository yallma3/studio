--- conflicted
+++ resolved
@@ -10,12 +10,7 @@
    WITHOUT WARRANTY OF ANY KIND, either express or implied.
    See the Mozilla Public License for the specific language governing rights and limitations under the License.
 */
-<<<<<<< HEAD
 import React, { useState, useEffect } from "react";
-=======
-
-import React, { useState } from "react";
->>>>>>> 37a80cf7
 import { useTranslation } from "react-i18next";
 import { WorkspaceData } from "../../types/Types";
 import NodeCanvas from "../../../flows/components/NodeCanvas";
@@ -154,6 +149,7 @@
   );
 };
 
+
 // Workflow Import Dialog Component
 const WorkflowImportDialog: React.FC<{
   isOpen: boolean;
@@ -161,6 +157,7 @@
   onImport: (workflowIds: string[]) => void;
   currentWorkspaceWorkflows: string[];
 }> = ({ isOpen, onClose, onImport, currentWorkspaceWorkflows }) => {
+
   const { t } = useTranslation();
   const [availableWorkflows, setAvailableWorkflows] = useState<WorkflowFile[]>([]);
   const [selectedWorkflows, setSelectedWorkflows] = useState<string[]>([]);
@@ -467,6 +464,7 @@
   };
 
   const handleCreateNewFlow = () => {
+
     setShowCreateDialog(true);
   };
 
@@ -497,6 +495,7 @@
   const handleCreateWorkflow = async (name: string, description: string) => {
     try {
       const newGraphId = generateGraphId();
+
       const canvasState: CanvasState = {
         graphId: newGraphId,
         graphName: name,
@@ -562,6 +561,14 @@
     } catch (error) {
       console.error('Error deleting workflow:', error);
     }
+
+    
+    // Signal that tab has changes
+    onTabChanges?.();
+    
+    // Close confirmation dialog
+    setShowDeleteConfirm(null);
+
   };
 
   const cancelDeleteFlow = () => {
