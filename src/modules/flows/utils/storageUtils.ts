/*
* yaLLMa3 - Framework for building AI agents that are capable of learning from their environment and interacting with it.
 
 * Copyright (C) 2025 yaLLMa3
 
 * This Source Code Form is subject to the terms of the Mozilla Public License, v. 2.0.
   If a copy of the MPL was not distributed with this file, You can obtain one at https://www.mozilla.org/MPL/2.0/.
 
 * This software is distributed on an "AS IS" basis,
   WITHOUT WARRANTY OF ANY KIND, either express or implied.
   See the Mozilla Public License for the specific language governing rights and limitations under the License.
*/
<<<<<<< HEAD
import { join, appDataDir } from "@tauri-apps/api/path";
=======

import { appDataDir } from "@tauri-apps/api/path";
import { join } from "@tauri-apps/api/path";

>>>>>>> 37a80cf7
import { NodeType, Connection, GraphState } from "../types/NodeTypes.ts";
import { open, save } from '@tauri-apps/plugin-dialog';
import { readTextFile, writeTextFile, exists, mkdir } from '@tauri-apps/plugin-fs';
import { nodeRegistry } from "../types/NodeRegistry.ts";


export interface CanvasState {
  graphId: string;
  graphName: string | null;
  nodes: NodeType[];
  connections: Connection[];
  nextNodeId: number;
}

function reattachNodeProcessors(nodes: NodeType[]): NodeType[] {
  console.log("REATTACHING")
  return nodes.map(node => {
    const factory = nodeRegistry.getFactory(node.nodeType);
    
    if (factory) {
      // Create a new node with the same properties but with the processor function
      return { ...factory(node.id, { x: node.x, y: node.y }), ...node };
    } else {
      console.warn(`No factory found for node type: ${node.nodeType}`);
      return node;
    }
  });
}

// Generate clean, short random string
const generateCleanId = (length: number = 6): string => {
  const chars = 'abcdefghijklmnopqrstuvwxyz0123456789';
  let result = '';
  for (let i = 0; i < length; i++) {
    result += chars.charAt(Math.floor(Math.random() * chars.length));
  }
  return result;
};

// Generate unique graph ID - updated format
const generateGraphId = (): string => {
  const shortDate = Date.now().toString().slice(-6);
  const randomPart = generateCleanId(3);
  return `gf-${shortDate}${randomPart}`;
};

/**
 * Save canvas state to a JSON file
 */
export const saveCanvasState = async (graphId: string, nodes: NodeType[], connections: Connection[], nextNodeId: number, graphName: string): Promise<void> => {
 
  const canvasState: CanvasState = {
    graphId,
    graphName,
    nodes,
    connections,
    nextNodeId
  };
 
  
  // Convert to JSON string
  const stateJson = JSON.stringify(canvasState, null, 2);
  
  try {
    // Open a save dialog to let the user choose the file location and name
    // const filePath = await save({
    //   filters: [{
    //     name: 'JSON',
    //     extensions: ['json']
    //   }],
    //   defaultPath: `${graphId}.json`
    // });

    const filePath = await join(await appDataDir(), `${graphName}.json`);
    await writeTextFile(filePath, stateJson);

    console.log('Selected save path:', filePath);

    // If user cancels the save dialog
    if (!filePath) {
      return;
    }

    // Write the file to the selected location
    // await writeTextFile(filePath, stateJson);
    
    // Store graph state information
    const newGraphState: GraphState = {
      id: graphId,
      name: filePath.split('/').pop() || filePath,
      path: filePath,
      lastModified: Date.now()
    };

    // Save to localStorage for current session
    localStorage.setItem(`agent-graph-${graphId}`, JSON.stringify(newGraphState));
    
    // Also save to persistent storage
    await saveRecentGraphs(newGraphState);
    
    console.log('Canvas state saved to file successfully');
  } catch (error) {
    console.error('Error saving canvas state to file:', error);
    
    // Fallback to localStorage if file system access fails
    localStorage.setItem('nodeCanvasState', stateJson);
    console.log('Fallback: Canvas state saved to localStorage');
  }
};

/**
 * Load canvas state from a JSON file
 * Returns the canvas state if found, null otherwise
 */
export const loadCanvasState = async (): Promise<{canvasState: CanvasState, newGraphId: string} | null> => {
  try {
   
    
    const file = await open({
        multiple: false,
        directory: false,
        filters: [{
          name: 'JSON',
          extensions: ['json']
        }]
      });
      

      if (!file) {
        return null;
       }
       const content = await readTextFile(file);

       const fileName = file.split('/').pop() || file
       const graphDir =await appDataDir();
       
       const newGraphPath = await join(graphDir, fileName);
       
       await mkdir(graphDir, { recursive: true });

       // Copy file into internal storage
       await writeTextFile(newGraphPath, content);

       
       const parsedContent = JSON.parse(content);
       const nodes = reattachNodeProcessors(parsedContent.nodes)
       const canvasState = {
         ...parsedContent,
         nodes
       }
      

    try {
      // Parse the JSON string

      const newGraphId = generateGraphId();
      const newGraphState: GraphState = {
        id: newGraphId,
        name: fileName,
        path: newGraphPath,
        lastModified: Date.now()
      };
      localStorage.setItem(`agent-graph-${newGraphId}`, JSON.stringify(newGraphState));

      await saveRecentGraphs(newGraphState);


      console.log('Canvas state loaded from file successfully');
      return {canvasState, newGraphId};
    } catch (parseError) {
      console.error('Failed to parse JSON from file:', parseError);
      return null;
    }
  } catch (error) {
    console.error('Error loading canvas state from file:', error);
    
    // Fallback to localStorage if file system access fails
    const savedState = localStorage.getItem('nodeCanvasState');
    
    if (savedState) {
      try {
        // Parse the JSON string
        const canvasState = JSON.parse(savedState);
        console.log('Fallback: Canvas state loaded from localStorage');
        return canvasState;
      } catch (parseError) {
        console.error('Failed to parse saved canvas state from localStorage:', parseError);
        return null;
      }
    }
    
    return null;
  }
};

export const exportCanvasState = async (graph: CanvasState, nodes: NodeType[], connections: Connection[], nextNodeId: number): Promise<void> => {
  const canvasState: CanvasState = {
    graphId: graph?.graphId,
    graphName: graph?.graphName,
    nodes,
    connections,
    nextNodeId: nextNodeId
  };
 
  
  // Convert to JSON string
  const stateJson = JSON.stringify(canvasState, null, 2);
  
  // Open a save dialog to let the user choose where to save the file
  const filePath = await save({
    filters: [{
      name: 'JSON',
      extensions: ['json']
    }],
    defaultPath: `${graph.graphName || 'untitled'}.json`
  });
  
  // If user cancels the save dialog
  if (!filePath) {
    return;
  }
  
  // Write the file to the selected location
  await writeTextFile(filePath, stateJson);
}

/**
 * Load canvas state from a specified file path
 * Returns the canvas state if found, null otherwise
 * @param filePath - The path to the JSON file containing canvas state
 */
export const loadCanvasStateFromPath = async (filePath: string, graphId: string): Promise<CanvasState | null> => {
  try {
   console.log('Loading canvas state from path:', filePath);
    const content = await readTextFile(filePath);
        
    try {
      // Parse the JSON string
      const parsedContent = JSON.parse(content);
      const nodes = reattachNodeProcessors(parsedContent.nodes)
      const canvasState = {
        ...parsedContent,
        nodes
      }
      return canvasState;
    } catch (parseError) {
      console.error('Failed to parse JSON from file:', parseError);
      return null;
    }
  } catch (e) {
    console.log('No file found', e);
    const canvasState: CanvasState = {
        graphId: graphId,
        graphName: null,
        nodes: [],
        connections: [],
        nextNodeId: 0
      }
      return canvasState;
  }
};

// Type definition for File System Access API
declare global {
  interface FileSystemFileHandle {
    getFile(): Promise<File>;
    createWritable(): Promise<FileSystemWritableFileStream>;
  }
  
  interface FileSystemWritableFileStream extends WritableStream {
    write(data: string | ArrayBuffer | ArrayBufferView | Blob): Promise<void>;
    close(): Promise<void>;
  }
  
  interface SaveFilePickerOptions {
    suggestedName?: string;
    types?: {
      description: string;
      accept: Record<string, string[]>;
    }[];
  }
  
  interface OpenFilePickerOptions {
    multiple?: boolean;
    types?: {
      description: string;
      accept: Record<string, string[]>;
    }[];
  }
  
  interface Window {
    showOpenFilePicker(options?: OpenFilePickerOptions): Promise<FileSystemFileHandle[]>;
    showSaveFilePicker(options?: SaveFilePickerOptions): Promise<FileSystemFileHandle>;
  }
}

// Define the type for storing multiple graph states
export interface RecentGraphsState {
  graphs: GraphState[];
  lastAccessed: number;
}

/**
 * Save recent graphs data to a system file
 */
export const saveRecentGraphs = async (graphState: GraphState): Promise<void> => {
  try {
    // Define a standard location to store the recent graphs data
    const appConfigDir = await import('@tauri-apps/api/path').then(path => path.appConfigDir());
    const path = await import('@tauri-apps/api/path');
    const recentGraphsPath = await path.join(appConfigDir, 'recent_graphs.json');

    console.log('Recent graphs path:', recentGraphsPath);
    
    // Check if directory exists, create if not
    
    // Load existing recent graphs or create a new list
    let recentGraphs: RecentGraphsState;
    try {
      const content = await readTextFile(recentGraphsPath);
      recentGraphs = JSON.parse(content);
      
      // Update or add the graph state
      const existingIndex = recentGraphs.graphs.findIndex(g => g.id === graphState.id);
      if (existingIndex >= 0) {
        recentGraphs.graphs[existingIndex] = graphState;
      } else {
        // Limit to most recent X graphs (e.g., 10)
        if (recentGraphs.graphs.length >= 10) {
          recentGraphs.graphs.pop(); // Remove oldest
        }
        recentGraphs.graphs.unshift(graphState); // Add as most recent
      }
    } catch (error) {
      // Create new recent graphs list if it doesn't exist
      console.log('Error loading recent graphs:', error);
      recentGraphs = {
        graphs: [graphState],
        lastAccessed: Date.now()
      };
    }
    
    recentGraphs.lastAccessed = Date.now();
    
    // Write the updated recent graphs list to file
    await writeTextFile(recentGraphsPath, JSON.stringify(recentGraphs, null, 2));
    
    // Still keep in localStorage for immediate access in current session
    localStorage.setItem(`agent-graph-${graphState.id}`, JSON.stringify(graphState));
    
    console.log('Recent graphs saved to file successfully');
  } catch (error) {
    console.error('Error saving recent graphs to file:', error);
  }
};

/**
 * Load recent graphs data from system file
 */
export const loadRecentGraphs = async (): Promise<GraphState[]> => {
  try {
    const appConfigDir = await import('@tauri-apps/api/path').then(path => path.appConfigDir());
    const path = await import('@tauri-apps/api/path');
    const recentGraphsPath = await path.join(appConfigDir, 'recent_graphs.json');

    if (!(await exists(appConfigDir))) {
      await mkdir(appConfigDir);
      return [];
    }
    
    const content = await readTextFile(recentGraphsPath);
    const recentGraphs: RecentGraphsState = JSON.parse(content);
    
    console.log('Recent graphs loaded from file successfully');
    return recentGraphs.graphs;
  } catch (error) {
    console.log('No recent graphs file found or error reading it:', error);
    return [];
  }
}; <|MERGE_RESOLUTION|>--- conflicted
+++ resolved
@@ -10,14 +10,9 @@
    WITHOUT WARRANTY OF ANY KIND, either express or implied.
    See the Mozilla Public License for the specific language governing rights and limitations under the License.
 */
-<<<<<<< HEAD
+
 import { join, appDataDir } from "@tauri-apps/api/path";
-=======
-
-import { appDataDir } from "@tauri-apps/api/path";
-import { join } from "@tauri-apps/api/path";
-
->>>>>>> 37a80cf7
+
 import { NodeType, Connection, GraphState } from "../types/NodeTypes.ts";
 import { open, save } from '@tauri-apps/plugin-dialog';
 import { readTextFile, writeTextFile, exists, mkdir } from '@tauri-apps/plugin-fs';
