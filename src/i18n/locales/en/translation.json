--- conflicted
+++ resolved
@@ -1,95 +1,4 @@
 {
-<<<<<<< HEAD
-    "app": {
-        "title": "yaLLMa3",
-        "subtitle": "Create, edit, and execute agent workflows",
-        "description": "Build powerful AI agent workflows with our intuitive graph-based interface"
-    },
-    "tabs": {
-        "projects": "Projects",
-        "agents": "Agents",
-        "flows": "Flows"
-    },
-    "projects": {
-        "title": "Projects",
-        "description": "Create and manage your AI development projects",
-        "createNew": "Create New Project",
-        "import": "Import Project",
-        "noProjects": "No projects yet. Create a new project to get started."
-    },
-    "agents": {
-        "title": "Agents",
-        "description": "Create, customize and deploy your AI agents",
-        "createNew": "Create New Agent",
-        "import": "Import Agent",
-        "noAgents": "No agents yet. Create a new agent to get started."
-    },
-    "flows": {
-        "title": "Flows"
-    },
-    "home": {
-        "createNewGraph": "Create New Graph",
-        "importGraph": "Import Graph",
-        "recentGraphs": "Recent Graphs",
-        "allGraphs": "All Graphs",
-        "viewAll": "View All",
-        "noRecentGraphs": "No recent graphs",
-        "time": {
-            "today": "Today at {{time}}",
-            "yesterday": "Yesterday at {{time}}",
-            "daysAgo": "{{days}} days ago"
-        }
-    },
-    "canvas": {
-        "returnToHome": "Return to Home",
-        "run": "Run",
-        "running": "Running ({{progress}}/{{total}})",
-        "save": "Save Canvas State",
-        "export": "Export as JS Package",
-        "exportToJson": "Export to JSON",
-        "jsonExportSuccess": "Graph exported successfully",
-        "jsonExportError": "Error exporting graph: {{message}}",
-        "saveSuccess": "Saved: {{name}}",
-        "saveError": "Error: {{message}}"
-    },
-    "dialog": {
-        "nameYourGraph": "Name Your Graph",
-        "graphName": "Graph Name",
-        "graphPath": "Path",
-        "lastModified": "Last Modified",
-        "enterGraphName": "Enter graph name...",
-        "nameRequired": "Name is required",
-        "graphSingular": "graph",
-        "graphPlural": "graphs",
-        "cancel": "Cancel",
-        "save": "Save"
-    },
-    "nodeEdit": {
-        "title": "Edit Node",
-        "nodeTitle": "Node Title",
-        "socketInfo": "Socket Information",
-        "input": "INPUT",
-        "output": "OUTPUT",
-        "cancel": "Cancel",
-        "saveChanges": "Save Changes",
-        "noImagePreview": "No image preview",
-        "valueLabels": {
-            "chat": "Model",
-            "image": "Image URL",
-            "boolean": "Boolean Output",
-            "number": "Number Output",
-            "text": "Text Output",
-            "add": "Add Output",
-            "join": "Text separator",
-            "generic": "Output",
-            "default": "Node Value"
-        }
-    },
-    "common": {
-        "language": "Language",
-        "english": "English",
-        "arabic": "العربية"
-=======
   "app": {
     "title": "yaLLMa3",
     "subtitle": "Create and execute AI Agent applications & workflows with yaLLMa3 Studio",
@@ -106,7 +15,6 @@
       "today": "Today at {{time}}",
       "yesterday": "Yesterday at {{time}}",
       "daysAgo": "{{days}} days ago"
->>>>>>> da89ee6a
     }
   },
   "canvas": {
