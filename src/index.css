--- conflicted
+++ resolved
@@ -37,7 +37,6 @@
   -ms-overflow-style: none;  /* IE and Edge */
   scrollbar-width: none;  /* Firefox */
 }
-<<<<<<< HEAD
 
 /* Minimal Thin Scrollbar (Zinc-800) */
 .thin-scrollbar {
@@ -85,10 +84,9 @@
 
 .console-scrollbar::-webkit-scrollbar-thumb:hover {
   background: #3f3f46 !important;
-=======
+}
 /* Hide Edge / IE built‑in password reveal + clear icons */
 ::-ms-reveal,
 ::-ms-clear {
   display: none;
->>>>>>> 256b107d
 }