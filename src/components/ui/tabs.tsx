--- conflicted
+++ resolved
@@ -1,6 +1,3 @@
-<<<<<<< HEAD
-import React, { useState } from "react";
-=======
 /*
 * yaLLMa3 - Framework for building AI agents that are capable of learning from their environment and interacting with it.
  
@@ -14,8 +11,8 @@
    See the Mozilla Public License for the specific language governing rights and limitations under the License.
 */
 
-import React from "react";
->>>>>>> b27ce6dd
+import React, { useState } from "react";
+
 
 interface TabsProps {
   defaultValue: string;
