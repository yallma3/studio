--- conflicted
+++ resolved
@@ -12,14 +12,10 @@
   "app": {
     "windows": [
       {
-<<<<<<< HEAD
         "title": "yaLLMa3 Studio",
+        "maximized": true,
         "width": 800,
         "height": 600,
-=======
-        "title": "yallma3-studio",
-        "maximized": true,
->>>>>>> b76a6288
         "resizable": true,
         "fullscreen": false
       }
